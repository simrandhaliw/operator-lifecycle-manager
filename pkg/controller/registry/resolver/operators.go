--- conflicted
+++ resolved
@@ -17,26 +17,6 @@
 	"github.com/operator-framework/operator-lifecycle-manager/pkg/controller/registry"
 )
 
-<<<<<<< HEAD
-=======
-type CatalogKey struct {
-	Name      string
-	Namespace string
-}
-
-func (k *CatalogKey) String() string {
-	return fmt.Sprintf("%s/%s", k.Name, k.Namespace)
-}
-
-func (k *CatalogKey) IsEmpty() bool {
-	return k.Name == "" && k.Namespace == ""
-}
-
-func (k *CatalogKey) IsEqual(compare CatalogKey) bool {
-	return k.Name == compare.Name && k.Namespace == compare.Namespace
-}
-
->>>>>>> e4100805
 type APISet map[opregistry.APIKey]struct{}
 
 func EmptyAPISet() APISet {
@@ -390,14 +370,11 @@
 
 func (o *Operator) DependencyPredicates() (predicates []OperatorPredicate, err error) {
 	predicates = make([]OperatorPredicate, 0)
-	for _, d := range o.bundle.Dependencies {
+	for _, d := range o.Dependencies() {
 		var p OperatorPredicate
-<<<<<<< HEAD
 		if d == nil || d.Type == "" {
 			continue
 		}
-=======
->>>>>>> e4100805
 		p, err = PredicateForDependency(d)
 		if err != nil {
 			return
@@ -410,15 +387,11 @@
 // TODO: this should go in its own dependency/predicate builder package
 // TODO: can we make this more extensible, i.e. via cue
 func PredicateForDependency(dependency *api.Dependency) (OperatorPredicate, error) {
-<<<<<<< HEAD
 	p, ok := predicates[dependency.Type]
 	if !ok {
 		return nil, fmt.Errorf("no predicate for dependency type %s", dependency.Type)
 	}
 	return p(dependency.Value)
-=======
-	return predicates[dependency.Type](dependency.Value)
->>>>>>> e4100805
 }
 
 var predicates = map[string]func(string) (OperatorPredicate, error) {
@@ -431,11 +404,7 @@
 	if err := json.Unmarshal([]byte(value), &gvk); err != nil {
 		return nil, err
 	}
-<<<<<<< HEAD
 	return ProvidingAPI(opregistry.APIKey{
-=======
-	return ProvidingAPI(registry.APIKey{
->>>>>>> e4100805
 		Group:   gvk.Group,
 		Version: gvk.Version,
 		Kind:    gvk.Kind,
